# ahk

A Python wrapper around AHK.

# Usage

```python
from ahk import AHK
ahk = AHK()
ahk.mouse_move(x=100, y=100, speed=10)  # blocks until mouse finishes moving
print(ahk.mouse_position)  #  (100, 100)
```

<<<<<<< HEAD
![ahk](https://raw.githubusercontent.com/spyoungtech/ahk/master/docs/_static/ahk.gif)

## non-blocking modes

=======
>>>>>>> fa084f8c
You can also opt for a non-blocking interface, so you can do other stuff while AHK scripts run.

```python
import time
from ahk import AHK
ahk = AHK()
ahk.mouse_position = (200, 200)  # moves the mouse instantly to the position
start = time.time()
ahk.mouse_move(x=100, y=100, speed=30, blocking=False)
<<<<<<< HEAD
while True:  #  report mouse position while it moves
=======
while True:
>>>>>>> fa084f8c
    t = round(time.time() - start, 4)
    position = ahk.mouse_position
    print(t, position)
    if position == (100, 100):
        break
```

You should see an output something like

```
0.032 (187, 187)
0.094 (173, 173)
0.137 (164, 164)
<<<<<<< HEAD
...
=======
0.1769 (156, 156)
0.2209 (151, 150)
0.2648 (144, 144)
0.3068 (137, 138)
0.3518 (131, 134)
0.3928 (124, 129)
0.4338 (117, 126)
0.4828 (110, 122)
0.534 (104, 119)
0.579 (100, 117)
0.621 (100, 114)
0.663 (100, 112)
0.704 (100, 109)
0.745 (100, 106)
>>>>>>> fa084f8c
0.788 (100, 103)
0.831 (100, 101)
0.873 (100, 100)
```

<<<<<<< HEAD
=======
You should also take note that communication with ahk takes a *little* bit of time; about 0.05 seconds in 
the case of `mouse_position`. YYMV.  
This is subject to improvement as the implementation changes.

>>>>>>> fa084f8c
# Installation

```
pip install ahk
```

## Dependencies

Just the AHK executable. It's expected to be on PATH by default. 

Alternatively you can set an `AHK_PATH` environment variable. 

Or, provide it inline

```python
from ahk import AHK
ahk = AHK(executable_path=r'C:\ProgramFiles\AutoHotkey\AutoHotkey.exe')
```

# Development

Right now this is just an exploration of an idea. It may not even be a particularly good idea.

There's still a bit to be done in the way of implementation.

The vision is to provide additional interfaces that implement the most important parts of the AHK API in a Pythonic way.<|MERGE_RESOLUTION|>--- conflicted
+++ resolved
@@ -1,6 +1,13 @@
 # ahk
 
 A Python wrapper around AHK.
+
+# Installation
+
+```
+pip install ahk
+```
+
 
 # Usage
 
@@ -11,13 +18,10 @@
 print(ahk.mouse_position)  #  (100, 100)
 ```
 
-<<<<<<< HEAD
 ![ahk](https://raw.githubusercontent.com/spyoungtech/ahk/master/docs/_static/ahk.gif)
 
 ## non-blocking modes
 
-=======
->>>>>>> fa084f8c
 You can also opt for a non-blocking interface, so you can do other stuff while AHK scripts run.
 
 ```python
@@ -27,11 +31,7 @@
 ahk.mouse_position = (200, 200)  # moves the mouse instantly to the position
 start = time.time()
 ahk.mouse_move(x=100, y=100, speed=30, blocking=False)
-<<<<<<< HEAD
 while True:  #  report mouse position while it moves
-=======
-while True:
->>>>>>> fa084f8c
     t = round(time.time() - start, 4)
     position = ahk.mouse_position
     print(t, position)
@@ -45,41 +45,12 @@
 0.032 (187, 187)
 0.094 (173, 173)
 0.137 (164, 164)
-<<<<<<< HEAD
 ...
-=======
-0.1769 (156, 156)
-0.2209 (151, 150)
-0.2648 (144, 144)
-0.3068 (137, 138)
-0.3518 (131, 134)
-0.3928 (124, 129)
-0.4338 (117, 126)
-0.4828 (110, 122)
-0.534 (104, 119)
-0.579 (100, 117)
-0.621 (100, 114)
-0.663 (100, 112)
-0.704 (100, 109)
-0.745 (100, 106)
->>>>>>> fa084f8c
 0.788 (100, 103)
 0.831 (100, 101)
 0.873 (100, 100)
 ```
 
-<<<<<<< HEAD
-=======
-You should also take note that communication with ahk takes a *little* bit of time; about 0.05 seconds in 
-the case of `mouse_position`. YYMV.  
-This is subject to improvement as the implementation changes.
-
->>>>>>> fa084f8c
-# Installation
-
-```
-pip install ahk
-```
 
 ## Dependencies
 
